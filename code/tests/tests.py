import sys
sys.path.insert(1, '../src')
import example_package_analyticsdf as ad
import numpy as np

# initiate an AnalyticsDataframe with default name
ad1 = ad.AnalyticsDataframe(100, 5)
print(ad1.predictor_matrix)
#     X1  X2  X3  X4  X5
# 0  NaN NaN NaN NaN NaN
# 1  NaN NaN NaN NaN NaN
# 2  NaN NaN NaN NaN NaN
# 3  NaN NaN NaN NaN NaN
# 4  NaN NaN NaN NaN NaN
# ..  ..  ..  ..  ..  ..
# 95 NaN NaN NaN NaN NaN
# 96 NaN NaN NaN NaN NaN
# 97 NaN NaN NaN NaN NaN
# 98 NaN NaN NaN NaN NaN
# 99 NaN NaN NaN NaN NaN
# 
# [100 rows x 5 columns]

print(ad1.response_vector)
# 0    NaN
# 1    NaN
# 2    NaN
# 3    NaN
# 4    NaN
#       ..
# 95   NaN
# 96   NaN
# 97   NaN
# 98   NaN
# 99   NaN
# Name: Y, Length: 100, dtype: float64

ad2 = ad.AnalyticsDataframe(5, 3, ["xx1", "xx2", "xx3"], "yy")
print(ad2.predictor_matrix)
#    xx1  xx2  xx3
# 0  NaN  NaN  NaN
# 1  NaN  NaN  NaN
# 2  NaN  NaN  NaN
# 3  NaN  NaN  NaN
# 4  NaN  NaN  NaN

##
## Test case 1 - validate statistical properties of generated predictor matrix
##
ad2 = ad.AnalyticsDataframe(10000, 3, ["xx1", "xx2", "xx3"], "yy")
C = np.array([[1, -0.5, 0.3],
              [-0.5, 1, 0.2],
              [0.3, 0.2, 1]])
ad2.update_predictor_normal(predictor_name_list=["xx1", "xx2", "xx3"],
                            mean=[1, 2, 5],
                            covariance_matrix=C)
test_matrix_1 = ad2.predictor_matrix
print(test_matrix_1.mean())
# xx1    1.003769
# xx2    2.007161
# xx3    5.008807

print(test_matrix_1.corr())
#           xx1       xx2       xx3
# xx1  1.000000 -0.501385  0.300073
# xx2 -0.501385  1.000000  0.203265
# xx3  0.300073  0.203265  1.000000

##
## Test case 2 - Test handling of variable lists
##

ad3 = ad.AnalyticsDataframe(100, 3)
C = np.array([[1, -0.5, 0.3],
              [-0.5, 1, 0.2],
              [0.3, 0.2, 1]])


# Should generate error due to mismatch of variable names
#
# ad3.update_predictor_normal(predictor_name_list=["xx1", "xx2", "xx3"],
#                             mean=[1, 2, 5],
#                             covariance_matrix=C)
# ...
# Exception: Please select the following predictors: ['X1', 'X2', 'X3']


# Should generate error due to mismatch of shape between covariance and mean
#
# C2 = np.array([[1, -0.5],
#               [-0.5, 1]])
# ad3.update_predictor_normal(predictor_name_list=["X1", "X2", "X3"],
#                             mean=[1, 2, 5],
#                             covariance_matrix=C2)
# ...
# ValueError: mean and cov must have same length


# Should generate error due to mismatch of shape between predictor and mean
#
# ad3.update_predictor_normal(predictor_name_list=["X1", "X2", "X3"],
#                             mean=[1, 2],
#                             covariance_matrix=C)
# ...
# ValueError: predictor and mean must have same length

#
<<<<<<< HEAD
# Test case: update_predictor_beta
#
# ad2 = ad.AnalyticsDataframe(10000, 3, ["xx1", "xx2", "xx3"], "yy")
# ad2.update_predictor_beta(predictor_name_list = ["xx1", "xx2"],
#                           a = [1, 2],
#                           b = [5, 6])
=======
# Test case - update predictor normal
#
ad2 = ad.AnalyticsDataframe(5, 3, ["xx1", "xx2", "xx3"], "yy")
ad2 = ad.AnalyticsDataframe(10000, 3, ["xx1", "xx2", "xx3"], "yy")
C = np.array([[1, -0.5, 0.3],
              [-0.5, 1, 0.2],
              [0.3, 0.2, 1]])
ad2.update_predictor_normal(predictor_name_list=["xx1", "xx2", "xx3"],
                            mean=[1, 2, 5],
                            covariance_matrix=C)
print(ad2.response_vector)
beta = [5, 1, 2, 3]
eps_var = 1
pred_list = ["xx1", "xx2", "xx3"]
ad2.generate_response_vector_linear(beta, eps_var, pred_list)
print(ad2.response_vector)

##
## Test case - Update categorical values
##
# ad2 = AnalyticsDataframe(100, 3, ["xx1", "xx2", "xx3"], "yy")
# print(ad2.predictor_matrix)
# ad2.update_predictor_categorical("xx2", ["Red", "Green", "Blue"], [0.2, 0.3, 0.5])
>>>>>>> 631d94df
# print(ad2.predictor_matrix)<|MERGE_RESOLUTION|>--- conflicted
+++ resolved
@@ -104,15 +104,14 @@
 # ...
 # ValueError: predictor and mean must have same length
 
-#
-<<<<<<< HEAD
+
 # Test case: update_predictor_beta
 #
 # ad2 = ad.AnalyticsDataframe(10000, 3, ["xx1", "xx2", "xx3"], "yy")
 # ad2.update_predictor_beta(predictor_name_list = ["xx1", "xx2"],
 #                           a = [1, 2],
 #                           b = [5, 6])
-=======
+
 # Test case - update predictor normal
 #
 ad2 = ad.AnalyticsDataframe(5, 3, ["xx1", "xx2", "xx3"], "yy")
@@ -136,5 +135,4 @@
 # ad2 = AnalyticsDataframe(100, 3, ["xx1", "xx2", "xx3"], "yy")
 # print(ad2.predictor_matrix)
 # ad2.update_predictor_categorical("xx2", ["Red", "Green", "Blue"], [0.2, 0.3, 0.5])
->>>>>>> 631d94df
 # print(ad2.predictor_matrix)