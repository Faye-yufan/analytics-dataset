--- conflicted
+++ resolved
@@ -108,8 +108,6 @@
 # 99   NaN
 # Name: Y, Length: 100, dtype: float64
 
-<<<<<<< HEAD
-=======
 ad2 = AnalyticsDataframe(5, 3, ["xx1", "xx2", "xx3"], "yy")
 print(ad2.predictor_matrix)
 #    xx1  xx2  xx3
@@ -118,7 +116,6 @@
 # 2  NaN  NaN  NaN
 # 3  NaN  NaN  NaN
 # 4  NaN  NaN  NaN
->>>>>>> fe2d098a
 
 ##
 ## Test case 1 - validate statistical properties of generated predictor matrix
@@ -128,7 +125,6 @@
               [-0.5, 1, 0.2],
               [0.3, 0.2, 1]])
 ad2.update_predictor_normal(predictor_name_list=["xx1", "xx2", "xx3"],
-<<<<<<< HEAD
                             mean=[1, 2, 5],
                             covariance_matrix=C)
 test_matrix_1 = ad2.predictor_matrix
@@ -173,16 +169,4 @@
 #
 # ad3.update_predictor_normal(predictor_name_list=["X1", "X2", "X3"],
 #                             mean=[1, 2],
-#                             covariance_matrix=C)
-=======
-                            mean_dict={"xx1": 1, "xx2": 2, "xx3": 5},
-                            std_dict={"xx1": 0.5, "xx2": 1, "xx3": 1},
-                            correlation_matrix=C)
-print(ad2.predictor_matrix)
-#         xx1       xx2       xx3
-# 0  1.865383  2.218858  6.750145
-# 1  0.562747  1.535777  6.324234
-# 2  1.381225  1.521372  7.069359
-# 3  0.937004  1.359714  5.233999
-# 4  0.853955  1.408445  5.944211
->>>>>>> fe2d098a
+#                             covariance_matrix=C)