import random
import pytest
from analyticsdf.analyticsdataframe import AnalyticsDataframe
import numpy as np

# initiate an AnalyticsDataframe with default name
def test_init():
    adf = AnalyticsDataframe(100, 3)
    assert adf.predictor_matrix.columns.values.tolist() == ["X1", "X2", "X3"]
    assert np.isnan(adf.predictor_matrix["X1"][0])
    assert np.isnan(adf.response_vector[0])

def test_specify_predictor_name():
    adf = AnalyticsDataframe(5, 3, ["xx1", "xx2", "xx3"], "yy")
    assert adf.predictor_matrix.columns.values.tolist() == ["xx1", "xx2", "xx3"]

    adf = AnalyticsDataframe(5, 3)
    adf.predictor_matrix = adf.predictor_matrix.rename(columns={"X2":"xx2"})
    assert (adf.predictor_names == adf.predictor_matrix.columns.values).all() and (adf.predictor_names == ['X1', 'xx2', 'X3']).all()


# validate statistical properties of generated predictor matrix
def test_update_normal():
    ad = AnalyticsDataframe(10000, 3, ["xx1", "xx2", "xx3"], "yy")
    covariance_matrix = np.array([[1, -0.5, 0.3],
                [-0.5, 1, 0.2],
                [0.3, 0.2, 1]])
    ad.update_predictor_normal(predictor_name_list=["xx1", "xx2", "xx3"],
                                mean=[1, 2, 5],
                                covariance_matrix=covariance_matrix)
    mean_list = list(ad.predictor_matrix.mean())
    corr_list = ad.predictor_matrix.corr()
    assert [round(item, 1) for item in mean_list] == [1.0, 2.0, 5.0]
    assert round(corr_list["xx1"][1], 1) == -0.5
    assert round(corr_list["xx1"][2], 1) == 0.3

## Test handling of variable lists
def test_predictor_normal_handling():
    ad = AnalyticsDataframe(100, 3)
    C = np.array([[1, -0.5, 0.3],
                [-0.5, 1, 0.2],
                [0.3, 0.2, 1]])
    
    with pytest.raises(Exception):
        ad.update_predictor_normal(predictor_name_list=["xx1", "xx2", "xx3"],
                            mean=[1, 2, 5],
                            covariance_matrix=C)

    # length of mean and length of predictor name list is different
    with pytest.raises(ValueError):
        ad.update_predictor_normal(predictor_name_list=["X1", "X2", "X3"],
                                mean=[1, 2],
                                covariance_matrix=C)

    # shape of covariance matrix is unmatched with length of predictor_name_list
    C = np.array([[1, -0.5],
                [-0.5, 1]])
    with pytest.raises(ValueError):
        ad.update_predictor_normal(predictor_name_list=["X1", "X2", "X3"],
                                    mean=[1, 2, 5],
                                    covariance_matrix=C)

## Test 'update_predictor_beta'
def test_update_beta():
    ad = AnalyticsDataframe(10000, 3, ["xx1", "xx2", "xx3"], "yy")
    ad.update_predictor_beta(predictor_name_list = ["xx1", "xx2"],
                            a = [1, 2],
                            b = [5, 6])
    pred_matrix = ad.predictor_matrix
    sample_means = pred_matrix.mean().tolist()[:2]
    sample_vars = np.var(pred_matrix).tolist()[:2]
    round_decimals = 2
    xx1_mean = round((1/(1+5)), round_decimals)
    xx2_mean = round((2/(2+6)), round_decimals)
    xx1_var = round((1*5)/(((1+5)**2) * (1+5+1)), round_decimals)
    xx2_var = round((2*6)/(((2+6)**2) * (2+6+1)), round_decimals)

    tolerance = 0.1                         # because the beta distribution generated has randomness, we allow some deviation from the theoretical value
    assert np.isnan(pred_matrix['xx3'][0])  # nan is of type <class 'numpy.float64'>, has to use isnan().
    assert [round(sample_mean, round_decimals) for sample_mean in sample_means] >= [(1 - tolerance) * xx1_mean, (1 - tolerance) * xx2_mean]
    assert [round(sample_var, round_decimals) for sample_var in sample_vars] >= [(1 - tolerance) * xx1_var, (1 - tolerance) * xx2_var]
    assert [round(sample_mean, round_decimals) for sample_mean in sample_means] <= [(1 + tolerance) * xx1_mean, (1 + tolerance) * xx2_mean]
    assert [round(sample_var, round_decimals) for sample_var in sample_vars] <= [(1 + tolerance) * xx1_var, (1 + tolerance) * xx2_var]

## Test 'update_predictor_uniform'
def test_update_uniform():
    ad = AnalyticsDataframe(10000, 3, ["xx1", "xx2", "xx3"], "yy")
    ad.update_predictor_uniform("xx1", 1, 3)
    assert np.all(ad.predictor_matrix["xx1"] >= 1)
    assert np.all(ad.predictor_matrix["xx1"] < 3)

## Test 'update_predictor_categorical'
def test_update_categorical():
    ad = AnalyticsDataframe(1000, 3, ["xx1", "xx2", "xx3"], "yy")
    ad.update_predictor_categorical("xx2", ["Red", "Green", "Blue"], [0.2, 0.3, 0.5])
    pred_matrix = ad.predictor_matrix

    # Test if column 'xx2' has all the assigned values (colors)
    assert sorted(pred_matrix['xx2'].unique()) == sorted(np.array(["Red", "Green", "Blue"]))
    # Test if the probabilities are correct
    prob_red = int(pred_matrix['xx2'].value_counts()['Red']) / 1000      # use int() to convert <numpy.int64>
    prob_green = int(pred_matrix['xx2'].value_counts()['Green']) / 1000
    prob_blue = int(pred_matrix['xx2'].value_counts()['Blue']) / 1000
    probs = [prob_red, prob_green, prob_blue]
    round_decimals = 1
    assert [round(prob, round_decimals) for prob in probs] == [0.2, 0.3, 0.5]

    ## Test its error cases
    # pred_exists error: predictor name doesn't exist
    with pytest.raises(ValueError):
        ad.update_predictor_categorical(predictor_name = "Sunny or Cloudy", 
                                        category_names = ["Red", "Green", "Blue"], 
                                        prob_vector = [0.2, 0.3, 0.5])

    # catg_prob_match error: #category names and #probabiliteis aren't equal
    with pytest.raises(ValueError):
        ad.update_predictor_categorical(predictor_name = "xx1", 
                                        category_names = ["Red", "Green", "Blue"], 
                                        prob_vector = [0.2, 0.3])               
    
    # is_sum_one error: the sum of the probabilities doesn't equal to 1
    with pytest.raises(ValueError):
        ad.update_predictor_categorical(predictor_name = "xx1", 
                                        category_names = ["Red", "Green", "Blue"], 
                                        prob_vector = [0.2, 0.3, 0.9])       

## Test 'generate_response_vector_linear'
def test_response_linear():
    # Initialize the dataframe
    ad = AnalyticsDataframe(1000, 3, ["xx1", "xx2", "xx3"], "yy")
    # Update predictor 'xx1' to normal distribution
    variance = np.array([[0.25]])
    ad.update_predictor_normal(predictor_name_list = ['xx1'], 
                               mean = [2],
                               covariance_matrix = variance)
    # Update predictors 'xx2' and 'xx3' to beta distribution
    ad.update_predictor_beta(predictor_name_list = ["xx2", "xx3"],
                             a = [1, 2],
                             b = [5, 6])
    # Define parameters
    beta = [5, 1, 2, 3]
    eps_var = 1
    pred_list = ["xx1", "xx2", "xx3"]
    ad.generate_response_vector_linear(beta=beta, epsilon_variance=eps_var, predictor_name_list=pred_list)

    # Test if first row follows the expected linear regression
    first_row = ad.predictor_matrix.iloc[0, :].tolist() # the first row of the predicted values
    first_response = beta[0] + beta[1]*first_row[0] + beta[2]*first_row[1] + beta[3]*first_row[2]

    assert first_response + 3 * eps_var >= float(ad.response_vector[0])
    assert first_response - 3 * eps_var <= float(ad.response_vector[0])

    ## Test its error cases
    # _is_subset_list error: at least one input predictor is not in the data columns
    with pytest.raises(Exception):
        ad.generate_response_vector_linear(beta=beta, epsilon_variance=eps_var, predictor_name_list=['xx1', 'You got this mate'])
    # _is_len_match_list error: #input predictors + 1 must equal to #betas
    with pytest.raises(ValueError):
        ad.generate_response_vector_linear(beta=[5, 1, 2], epsilon_variance=eps_var, predictor_name_list=pred_list)

# Test 'generate_response_vector_polynomial'
def test_response_polynomial():
    ad = AnalyticsDataframe(100, 6)
    C = np.array([[1, -0.5, 0.3],
                [-0.5, 1, 0.2],
                [0.3, 0.2, 1]])
    ad.update_predictor_normal(predictor_name_list=["X1", "X2", "X4"],
                                mean=[1, 2, 5],
                                covariance_matrix=C)
    
    predictor_name_list = ["X1", "X2", "X4"]
    polynomial_order = [1, 2, 3]
    beta = [1.5, 3, -2, 0.5, 2, 0, 0.1]
    int_matrix = np.array([
        [0,0,0,0,0,0], 
        [-0.5,0,0,0,0,0], 
        [0,0,0,0,0,0], 
        [0,0,0,0,0,0], 
        [0,0,0,0,0,0], 
        [0,-3,0,0,0,0]])
    eps_var = 1

    ad.generate_response_vector_polynomial(
                predictor_name_list = predictor_name_list, 
                polynomial_order = polynomial_order, 
                beta = beta,
                interaction_term_betas = int_matrix, 
                epsilon_variance = eps_var)
    
    # Test if a random row follows the expected linear regression
    i = random.randint(0, 99)
    row = ad.predictor_matrix.iloc[i, :].tolist()
    x1, x2, x4 = row[0], row[1], row[3]
    # error = float(eps_var * np.random.randn(1)) 

    response = beta[0] + beta[1] * x1 ** 1 + \
            beta[2] * x2 ** 1 + beta[3] * x2 ** 2 + \
            beta[4] * x4 ** 1 + beta[5] * x4 ** 2 + beta[6] * x4 ** 3 + \
            int_matrix[1][0] * x1 * x2 + int_matrix[5][1] * x2 * x4 ** 3

    tolerance = eps_var
    assert (ad.response_vector[i] - 3 * tolerance) <= response <= (ad.response_vector[i] + 3 * tolerance)
    
    with pytest.raises(KeyError):
        ad.generate_response_vector_polynomial(
                predictor_name_list = ['xx1', 'You got this mate'], 
                polynomial_order = polynomial_order, 
                beta = beta,
                interaction_term_betas = int_matrix, 
                epsilon_variance = 1)

def generate_ad(seed=None):
    ad = AnalyticsDataframe(5, 4, ["xx1", "xx2", "xx3", 'X6'], "yy", seed=seed)
    covariance_matrix = np.array([[1, -0.5, 0.3],
                [-0.5, 1, 0.2],
                [0.3, 0.2, 1]])
    ad.update_predictor_normal(predictor_name_list=["xx1", "xx2", "xx3"],
                                mean=[1, 2, 5],
                                covariance_matrix=covariance_matrix)
    return ad

# Test 'set_random_state'
def test_set_random_state():
    ad_1 = generate_ad(seed=2)
    ad_2 = generate_ad(seed=2)
    assert ad_1.predictor_matrix.equals(ad_2.predictor_matrix)

    ad_3 = generate_ad()
    ad_4 = generate_ad()
    assert not ad_3.predictor_matrix.equals(ad_4.predictor_matrix)

<<<<<<< HEAD
# Test 'update_predictor_multicollinear'
def test_multicollinear():
    ad = AnalyticsDataframe(5, 3, ["xx1", "xx2", "xx3"], "yy")
    ad.update_predictor_uniform("xx2", 1, 3)
    ad.update_predictor_uniform("xx3", 1, 3)
    beta = [0, 1, 1.5]
    eps_var = 1
    ad.update_predictor_multicollinear(target_predictor_name = 'xx1', dependent_predictors_list = ['xx2', 'xx3'], beta=beta, epsilon_variance=eps_var)
    assert ad.predictor_matrix['xx1'][0] >= ad.predictor_matrix['xx2'][0] + ad.predictor_matrix['xx3'][0] * 1.5 - 3 * eps_var
    assert ad.predictor_matrix['xx1'][0] <= ad.predictor_matrix['xx2'][0] + ad.predictor_matrix['xx3'][0] * 1.5 + 3 * eps_var
=======
# Test 'update_response_poly_categorical'
def test_update_response_poly_categorical():
    ad = AnalyticsDataframe(1000, 6)
    ad.update_predictor_categorical('X6', ["Red", "Yellow", "Blue"], [0.3, 0.4, 0.3])
    ad.update_response_poly_categorical(predictor_name='X6', betas={'Red': -2000, 'Blue': 1000})
    assert np.all(ad.response_vector <= 1000)
    assert np.all(ad.response_vector >= -2000)

    ad = generate_ad(seed=123)
    beta = [5, 1, 2, 3]
    eps_var = 1
    pred_list = ["xx1", "xx2", "xx3"]

    ad.generate_response_vector_linear(beta=beta, epsilon_variance=eps_var, predictor_name_list=pred_list)
    ad.update_predictor_categorical('X6', ["Red", "Yellow", "Blue"], [0.3, 0.4, 0.3])
    ad.update_response_poly_categorical(predictor_name='X6', betas={'Red': -2000, 'Blue': -1700})
    assert ad.predictor_matrix.loc[1, 'X6'] == 'Red'
    assert ad.response_vector[1] < -1900

    
>>>>>>> d8da4d99
<|MERGE_RESOLUTION|>--- conflicted
+++ resolved
@@ -229,7 +229,6 @@
     ad_4 = generate_ad()
     assert not ad_3.predictor_matrix.equals(ad_4.predictor_matrix)
 
-<<<<<<< HEAD
 # Test 'update_predictor_multicollinear'
 def test_multicollinear():
     ad = AnalyticsDataframe(5, 3, ["xx1", "xx2", "xx3"], "yy")
@@ -240,7 +239,7 @@
     ad.update_predictor_multicollinear(target_predictor_name = 'xx1', dependent_predictors_list = ['xx2', 'xx3'], beta=beta, epsilon_variance=eps_var)
     assert ad.predictor_matrix['xx1'][0] >= ad.predictor_matrix['xx2'][0] + ad.predictor_matrix['xx3'][0] * 1.5 - 3 * eps_var
     assert ad.predictor_matrix['xx1'][0] <= ad.predictor_matrix['xx2'][0] + ad.predictor_matrix['xx3'][0] * 1.5 + 3 * eps_var
-=======
+
 # Test 'update_response_poly_categorical'
 def test_update_response_poly_categorical():
     ad = AnalyticsDataframe(1000, 6)
@@ -258,7 +257,4 @@
     ad.update_predictor_categorical('X6', ["Red", "Yellow", "Blue"], [0.3, 0.4, 0.3])
     ad.update_response_poly_categorical(predictor_name='X6', betas={'Red': -2000, 'Blue': -1700})
     assert ad.predictor_matrix.loc[1, 'X6'] == 'Red'
-    assert ad.response_vector[1] < -1900
-
-    
->>>>>>> d8da4d99
+    assert ad.response_vector[1] < -1900